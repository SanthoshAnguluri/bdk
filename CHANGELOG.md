# Changelog
All notable changes to this project will be documented in this file.

The format is based on [Keep a Changelog](https://keepachangelog.com/en/1.0.0/),
and this project adheres to [Semantic Versioning](https://semver.org/spec/v2.0.0.html).

## [Unreleased]
- New MSRV set to `1.56.1`
- Fee sniping discouraging through nLockTime - if the user specifies a `current_height`, we use that as a nlocktime, otherwise we use the last sync height (or 0 if we never synced)

## [v0.19.0] - [v0.18.0]

- added `OldestFirstCoinSelection` impl to `CoinSelectionAlgorithm`
- New MSRV set to `1.56`
- Unpinned tokio to `1`
- Add traits to reuse `Blockchain`s across multiple wallets (`BlockchainFactory` and `StatelessBlockchain`).
- Upgrade to rust-bitcoin `0.28`
- If using the `sqlite-db` feature all cached wallet data is deleted due to a possible UTXO inconsistency, a wallet.sync will recreate it  
<<<<<<< HEAD
=======
- Update `PkOrF` in the policy module to become an enum
- Add experimental support for Taproot, including:
  - Support for `tr()` descriptors with complex tapscript trees
  - Creation of Taproot PSBTs (BIP-371)
  - Signing Taproot PSBTs (key spend and script spend)
  - Support for `tr()` descriptors in the `descriptor!()` macro
- Add support for Bitcoin Core 23.0 when using the `rpc` blockchain
>>>>>>> 02de68a9
- Transaction nlocktime defaults to `current_height`, which can be specified through `TxParams` - if not specified, the last sync height is used

## [v0.18.0] - [v0.17.0]

- Add `sqlite-bundled` feature for deployments that need a bundled version of sqlite, ie. for mobile platforms.
- Added `Wallet::get_signers()`, `Wallet::descriptor_checksum()` and `Wallet::get_address_validators()`, exposed the `AsDerived` trait.
- Deprecate `database::Database::flush()`, the function is only needed for the sled database on mobile, instead for mobile use the sqlite database.
- Add `keychain: KeychainKind` to `wallet::AddressInfo`.
- Improve key generation traits
- Rename `WalletExport` to `FullyNodedExport`, deprecate the former.
- Bump `miniscript` dependency version to `^6.1`. 

## [v0.17.0] - [v0.16.1]

- Removed default verification from `wallet::sync`. sync-time verification is added in `script_sync` and is activated by `verify` feature flag.
- `verify` flag removed from `TransactionDetails`.
- Add `get_internal_address` to allow you to get internal addresses just as you get external addresses.
- added `ensure_addresses_cached` to `Wallet` to let offline wallets load and cache addresses in their database
- Add `is_spent` field to `LocalUtxo`; when we notice that a utxo has been spent we set `is_spent` field to true instead of deleting it from the db.

### Sync API change

To decouple the `Wallet` from the `Blockchain` we've made major changes:

- Removed `Blockchain` from Wallet.
- Removed `Wallet::broadcast` (just use `Blockchain::broadcast`)
- Deprecated `Wallet::new_offline` (all wallets are offline now)
- Changed `Wallet::sync` to take a `Blockchain`.
- Stop making a request for the block height when calling `Wallet:new`.
- Added `SyncOptions` to capture extra (future) arguments to `Wallet::sync`.
- Removed `max_addresses` sync parameter which determined how many addresses to cache before syncing since this can just be done with `ensure_addresses_cached`.

## [v0.16.1] - [v0.16.0]

- Pin tokio dependency version to ~1.14 to prevent errors due to their new MSRV 1.49.0

## [v0.16.0] - [v0.15.0]

- Disable `reqwest` default features.
- Added `reqwest-default-tls` feature: Use this to restore the TLS defaults of reqwest if you don't want to add a dependency to it in your own manifest.
- Use dust_value from rust-bitcoin
- Fixed generating WIF in the correct network format.

## [v0.15.0] - [v0.14.0]

- Overhauled sync logic for electrum and esplora.
- Unify ureq and reqwest esplora backends to have the same configuration parameters. This means reqwest now has a timeout parameter and ureq has a concurrency parameter.
- Fixed esplora fee estimation.

## [v0.14.0] - [v0.13.0]

- BIP39 implementation dependency, in `keys::bip39` changed from tiny-bip39 to rust-bip39.
- Add new method on the `TxBuilder` to embed data in the transaction via `OP_RETURN`. To allow that a fix to check the dust only on spendable output has been introduced.
- Update the `Database` trait to store the last sync timestamp and block height
- Rename `ConfirmationTime` to `BlockTime`

## [v0.13.0] - [v0.12.0]

- Exposed `get_tx()` method from `Database` to `Wallet`.

## [v0.12.0] - [v0.11.0]

- Activate `miniscript/use-serde` feature to allow consumers of the library to access it via the re-exported `miniscript` crate.
- Add support for proxies in `EsploraBlockchain`
- Added `SqliteDatabase` that implements `Database` backed by a sqlite database using `rusqlite` crate.

## [v0.11.0] - [v0.10.0]

- Added `flush` method to the `Database` trait to explicitly flush to disk latest changes on the db.

## [v0.10.0] - [v0.9.0]

- Added `RpcBlockchain` in the `AnyBlockchain` struct to allow using Rpc backend where `AnyBlockchain` is used (eg `bdk-cli`)
- Removed hard dependency on `tokio`.

### Wallet

- Removed and replaced `set_single_recipient` with more general `drain_to` and replaced `maintain_single_recipient` with `allow_shrinking`.

### Blockchain

- Removed `stop_gap` from `Blockchain` trait and added it to only `ElectrumBlockchain` and `EsploraBlockchain` structs.
- Added a `ureq` backend for use when not using feature `async-interface` or target WASM. `ureq` is a blocking HTTP client.

## [v0.9.0] - [v0.8.0]

### Wallet

- Added Bitcoin core RPC added as blockchain backend
- Added a `verify` feature that can be enable to verify the unconfirmed txs we download against the consensus rules

## [v0.8.0] - [v0.7.0]

### Wallet
- Added an option that must be explicitly enabled to allow signing using non-`SIGHASH_ALL` sighashes (#350)
#### Changed
`get_address` now returns an `AddressInfo` struct that includes the index and derefs to `Address`.

## [v0.7.0] - [v0.6.0]

### Policy
#### Changed
Removed `fill_satisfaction` method in favor of enum parameter in `extract_policy` method

#### Added
Timelocks are considered (optionally) in building the `satisfaction` field

### Wallet

- Changed `Wallet::{sign, finalize_psbt}` now take a `&mut psbt` rather than consuming it.
- Require and validate `non_witness_utxo` for SegWit signatures by default, can be adjusted with `SignOptions`
- Replace the opt-in builder option `force_non_witness_utxo` with the opposite `only_witness_utxo`. From now on we will provide the `non_witness_utxo`, unless explicitly asked not to.

## [v0.6.0] - [v0.5.1]

### Misc
#### Changed
- New minimum supported rust version is 1.46.0
- Changed `AnyBlockchainConfig` to use serde tagged representation.

### Descriptor
#### Added
- Added ability to analyze a `PSBT` to check which and how many signatures are already available

### Wallet
#### Changed
- `get_new_address()` refactored to `get_address(AddressIndex::New)` to support different `get_address()` index selection strategies

#### Added
- Added `get_address(AddressIndex::LastUnused)` which returns the last derived address if it has not been used or if used in a received transaction returns a new address
- Added `get_address(AddressIndex::Peek(u32))` which returns a derived address for a specified descriptor index but does not change the current index
- Added `get_address(AddressIndex::Reset(u32))` which returns a derived address for a specified descriptor index and resets current index to the given value
- Added `get_psbt_input` to create the corresponding psbt input for a local utxo.

#### Fixed
- Fixed `coin_select` calculation for UTXOs where `value < fee` that caused over-/underflow errors.

## [v0.5.1] - [v0.5.0]

### Misc
#### Changed
- Pin `hyper` to `=0.14.4` to make it compile on Rust 1.45

## [v0.5.0] - [v0.4.0]

### Misc
#### Changed
- Updated `electrum-client` to version `0.7`

### Wallet
#### Changed
- `FeeRate` constructors `from_sat_per_vb` and `default_min_relay_fee` are now `const` functions

## [v0.4.0] - [v0.3.0]

### Keys
#### Changed
- Renamed `DerivableKey::add_metadata()` to `DerivableKey::into_descriptor_key()`
- Renamed `ToDescriptorKey::to_descriptor_key()` to `IntoDescriptorKey::into_descriptor_key()`
#### Added
- Added an `ExtendedKey` type that is an enum of `bip32::ExtendedPubKey` and `bip32::ExtendedPrivKey`
- Added `DerivableKey::into_extended_key()` as the only method that needs to be implemented

### Misc
#### Removed
- Removed the `parse_descriptor` example, since it wasn't demonstrating any bdk-specific API anymore.
#### Changed
- Updated `bitcoin` to `0.26`, `miniscript` to `5.1` and `electrum-client` to `0.6`
#### Added
- Added support for the `signet` network (issue #62)
- Added a function to get the version of BDK at runtime

### Wallet
#### Changed
- Removed the explicit `id` argument from `Wallet::add_signer()` since that's now part of `Signer` itself
- Renamed `ToWalletDescriptor::to_wallet_descriptor()` to `IntoWalletDescriptor::into_wallet_descriptor()`

### Policy
#### Changed
- Removed unneeded `Result<(), PolicyError>` return type for `Satisfaction::finalize()`
- Removed the `TooManyItemsSelected` policy error (see commit message for more details)

## [v0.3.0] - [v0.2.0]

### Descriptor
#### Changed
- Added an alias `DescriptorError` for `descriptor::error::Error`
- Changed the error returned by `descriptor!()` and `fragment!()` to `DescriptorError`
- Changed the error type in `ToWalletDescriptor` to `DescriptorError`
- Improved checks on descriptors built using the macros

### Blockchain
#### Changed
- Remove `BlockchainMarker`, `OfflineClient` and `OfflineWallet` in favor of just using the unit
  type to mark for a missing client.
- Upgrade `tokio` to `1.0`.

### Transaction Creation Overhaul

The `TxBuilder` is now created from the `build_tx` or `build_fee_bump` functions on wallet and the
final transaction is created by calling `finish` on the builder.

- Removed `TxBuilder::utxos` in favor of `TxBuilder::add_utxos`
- Added `Wallet::build_tx` to replace `Wallet::create_tx`
- Added `Wallet::build_fee_bump` to replace `Wallet::bump_fee`
- Added `Wallet::get_utxo`
- Added `Wallet::get_descriptor_for_keychain`

### `add_foreign_utxo`

- Renamed `UTXO` to `LocalUtxo`
- Added `WeightedUtxo` to replace floating `(UTXO, usize)`.
- Added `Utxo` enum to incorporate both local utxos and foreign utxos
- Added `TxBuilder::add_foreign_utxo` which allows adding a utxo external to the wallet.

### CLI
#### Changed
- Remove `cli.rs` module, `cli-utils` feature and `repl.rs` example; moved to new [`bdk-cli`](https://github.com/bitcoindevkit/bdk-cli) repository

## [v0.2.0] - [0.1.0-beta.1]

### Project
#### Added
- Add CONTRIBUTING.md
- Add a Discord badge to the README
- Add code coverage github actions workflow
- Add scheduled audit check in CI
- Add CHANGELOG.md

#### Changed
- Rename the library to `bdk`
- Rename `ScriptType` to `KeychainKind`
- Prettify README examples on github
- Change CI to github actions
- Bump rust-bitcoin to 0.25, fix Cargo dependencies
- Enable clippy for stable and tests by default
- Switch to "mainline" rust-miniscript
- Generate a different cache key for every CI job
- Fix to at least bitcoin ^0.25.2

#### Fixed
- Fix or ignore clippy warnings for all optional features except compact_filters
- Pin cc version because last breaks rocksdb build

### Blockchain
#### Added
- Add a trait to create `Blockchain`s from a configuration
- Add an `AnyBlockchain` enum to allow switching at runtime
- Document `AnyBlockchain` and `ConfigurableBlockchain`
- Use our Instant struct to be compatible with wasm
- Make esplora call in parallel
- Allow to set concurrency in Esplora config and optionally pass it in repl

#### Fixed
- Fix receiving a coinbase using Electrum/Esplora
- Use proper type for EsploraHeader, make conversion to BlockHeader infallible
- Eagerly unwrap height option, save one collect

#### Changed
- Simplify the architecture of blockchain traits
- Improve sync
- Remove unused varaint HeaderParseFail

### CLI
#### Added
- Conditionally remove cli args according to enabled feature

#### Changed
- Add max_addresses param in sync
- Split the internal and external policy paths

### Database
#### Added
- Add `AnyDatabase` and `ConfigurableDatabase` traits

### Descriptor
#### Added
- Add a macro to write descriptors from code
- Add descriptor templates, add `DerivableKey`
- Add ToWalletDescriptor trait tests
- Add support for `sortedmulti` in `descriptor!`
- Add ExtractPolicy trait tests
- Add get_checksum tests, cleanup tests
- Add descriptor macro tests

#### Changes
- Improve the descriptor macro, add traits for key and descriptor types

#### Fixes
- Fix the recovery of a descriptor given a PSBT

### Keys
#### Added
- Add BIP39 support
- Take `ScriptContext` into account when converting keys
- Add a way to restrict the networks in which keys are valid
- Add a trait for keys that can be generated
- Fix entropy generation
- Less convoluted entropy generation
- Re-export tiny-bip39
- Implement `GeneratableKey` trait for `bitcoin::PrivateKey`
- Implement `ToDescriptorKey` trait for `GeneratedKey`
- Add a shortcut to generate keys with the default options

#### Fixed
- Fix all-keys and cli-utils tests

### Wallet
#### Added
- Allow to define static fees for transactions Fixes #137
- Merging two match expressions for fee calculation
- Incorporate RBF rules into utxo selection function
- Add Branch and Bound coin selection
- Add tests for BranchAndBoundCoinSelection::coin_select
- Add tests for BranchAndBoundCoinSelection::bnb
- Add tests for BranchAndBoundCoinSelection::single_random_draw
- Add test that shwpkh populates witness_utxo
- Add witness and redeem scripts to PSBT outputs
- Add an option to include `PSBT_GLOBAL_XPUB`s in PSBTs
- Eagerly finalize inputs

#### Changed
- Use collect to avoid iter unwrapping Options
- Make coin_select take may/must use utxo lists
- Improve `CoinSelectionAlgorithm`
- Refactor `Wallet::bump_fee()`
- Default to SIGHASH_ALL if not specified
- Replace ChangeSpendPolicy::filter_utxos with a predicate
- Make 'unspendable' into a HashSet
- Stop implicitly enforcing manaul selection by .add_utxo
- Rename DumbCS to LargestFirstCoinSelection
- Rename must_use_utxos to required_utxos
- Rename may_use_utxos to optional_uxtos
- Rename get_must_may_use_utxos to preselect_utxos
- Remove redundant Box around address validators
- Remove redundant Box around signers
- Make Signer and AddressValidator Send and Sync
- Split `send_all` into `set_single_recipient` and `drain_wallet`
- Use TXIN_DEFAULT_WEIGHT constant in coin selection
- Replace `must_use` with `required` in coin selection
- Take both spending policies into account in create_tx
- Check last derivation in cache to avoid recomputation
- Use the branch-and-bound cs by default
- Make coin_select return UTXOs instead of TxIns
- Build output lookup inside complete transaction
- Don't wrap SignersContainer arguments in Arc
- More consistent references with 'signers' variables

#### Fixed
- Fix signing for `ShWpkh` inputs
- Fix the recovery of a descriptor given a PSBT

### Examples
#### Added
- Support esplora blockchain source in repl

#### Changed
- Revert back the REPL example to use Electrum
- Remove the `magic` alias for `repl`
- Require esplora feature for repl example

#### Security
- Use dirs-next instead of dirs since the latter is unmantained

## [0.1.0-beta.1] - 2020-09-08

### Blockchain
#### Added
- Lightweight Electrum client with SSL/SOCKS5 support
- Add a generalized "Blockchain" interface
- Add Error::OfflineClient
- Add the Esplora backend
- Use async I/O in the various blockchain impls
- Compact Filters blockchain implementation
- Add support for Tor
- Impl OnlineBlockchain for types wrapped in Arc

### Database
#### Added
- Add a generalized database trait and a Sled-based implementation
- Add an in-memory database

### Descriptor
#### Added
- Wrap Miniscript descriptors to support xpubs
- Policy and contribution
- Transform a descriptor into its "public" version
- Use `miniscript::DescriptorPublicKey`

### Macros
#### Added
- Add a feature to enable the async interface on non-wasm32 platforms

### Wallet
#### Added
- Wallet logic
- Add `assume_height_reached` in PSBTSatisfier
- Add an option to change the assumed current height
- Specify the policy branch with a map
- Add a few commands to handle psbts
- Add hd_keypaths to outputs
- Add a `TxBuilder` struct to simplify `create_tx()`'s interface
- Abstract coin selection in a separate trait
- Refill the address pool whenever necessary
- Implement the wallet import/export format from FullyNoded
- Add a type convert fee units, add `Wallet::estimate_fee()`
- TxOrdering, shuffle/bip69 support
- Add RBF and custom versions in TxBuilder
- Allow limiting the use of internal utxos in TxBuilder
- Add `force_non_witness_utxo()` to TxBuilder
- RBF and add a few tests
- Add AddressValidators
- Add explicit ordering for the signers
- Support signing the whole tx instead of individual inputs
- Create a PSBT signer from an ExtendedDescriptor

### Examples
#### Added
- Add REPL broadcast command
- Add a miniscript compiler CLI
- Expose list_transactions() in the REPL
- Use `MemoryDatabase` in the compiler example
- Make the REPL return JSON

[0.1.0-beta.1]: https://github.com/bitcoindevkit/bdk/compare/96c87ea5...0.1.0-beta.1
[v0.2.0]: https://github.com/bitcoindevkit/bdk/compare/0.1.0-beta.1...v0.2.0
[v0.3.0]: https://github.com/bitcoindevkit/bdk/compare/v0.2.0...v0.3.0
[v0.4.0]: https://github.com/bitcoindevkit/bdk/compare/v0.3.0...v0.4.0
[v0.5.0]: https://github.com/bitcoindevkit/bdk/compare/v0.4.0...v0.5.0
[v0.5.1]: https://github.com/bitcoindevkit/bdk/compare/v0.5.0...v0.5.1
[v0.6.0]: https://github.com/bitcoindevkit/bdk/compare/v0.5.1...v0.6.0
[v0.7.0]: https://github.com/bitcoindevkit/bdk/compare/v0.6.0...v0.7.0
[v0.8.0]: https://github.com/bitcoindevkit/bdk/compare/v0.7.0...v0.8.0
[v0.9.0]: https://github.com/bitcoindevkit/bdk/compare/v0.8.0...v0.9.0
[v0.10.0]: https://github.com/bitcoindevkit/bdk/compare/v0.9.0...v0.10.0
[v0.11.0]: https://github.com/bitcoindevkit/bdk/compare/v0.10.0...v0.11.0
[v0.12.0]: https://github.com/bitcoindevkit/bdk/compare/v0.11.0...v0.12.0
[v0.13.0]: https://github.com/bitcoindevkit/bdk/compare/v0.12.0...v0.13.0
[v0.14.0]: https://github.com/bitcoindevkit/bdk/compare/v0.13.0...v0.14.0
[v0.15.0]: https://github.com/bitcoindevkit/bdk/compare/v0.14.0...v0.15.0
[v0.16.0]: https://github.com/bitcoindevkit/bdk/compare/v0.15.0...v0.16.0
[v0.16.1]: https://github.com/bitcoindevkit/bdk/compare/v0.16.0...v0.16.1
[v0.17.0]: https://github.com/bitcoindevkit/bdk/compare/v0.16.1...v0.17.0
[v0.18.0]: https://github.com/bitcoindevkit/bdk/compare/v0.17.0...v0.18.0
[v0.19.0]: https://github.com/bitcoindevkit/bdk/compare/v0.18.0...v0.19.0
[unreleased]: https://github.com/bitcoindevkit/bdk/compare/v0.19.0...HEAD<|MERGE_RESOLUTION|>--- conflicted
+++ resolved
@@ -16,8 +16,6 @@
 - Add traits to reuse `Blockchain`s across multiple wallets (`BlockchainFactory` and `StatelessBlockchain`).
 - Upgrade to rust-bitcoin `0.28`
 - If using the `sqlite-db` feature all cached wallet data is deleted due to a possible UTXO inconsistency, a wallet.sync will recreate it  
-<<<<<<< HEAD
-=======
 - Update `PkOrF` in the policy module to become an enum
 - Add experimental support for Taproot, including:
   - Support for `tr()` descriptors with complex tapscript trees
@@ -25,7 +23,6 @@
   - Signing Taproot PSBTs (key spend and script spend)
   - Support for `tr()` descriptors in the `descriptor!()` macro
 - Add support for Bitcoin Core 23.0 when using the `rpc` blockchain
->>>>>>> 02de68a9
 - Transaction nlocktime defaults to `current_height`, which can be specified through `TxParams` - if not specified, the last sync height is used
 
 ## [v0.18.0] - [v0.17.0]
