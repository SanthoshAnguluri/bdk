--- conflicted
+++ resolved
@@ -617,15 +617,6 @@
             _ => 1,
         };
 
-<<<<<<< HEAD
-        let last_sync_height = self
-            .database()
-            .get_sync_time()?
-            .map(|sync_time| sync_time.block_time.height);
-
-        // If they didn't tell us the current height, we assume it's the latest sync height.
-        let current_height = params.current_height.or(last_sync_height);
-=======
         // We use a match here instead of a map_or_else as it's way more readable :)
         let current_height = match params.current_height {
             // If they didn't tell us the current height, we assume it's the latest sync height.
@@ -635,7 +626,6 @@
                 .map(|sync_time| sync_time.block_time.height),
             h => h,
         };
->>>>>>> 02de68a9
 
         let lock_time = match params.locktime {
             // When no nLockTime is specified, we try to prevent fee sniping, if possible
@@ -644,11 +634,7 @@
                 // to current_height. If we don't know the current_height,
                 // we default to 0.
                 let fee_sniping_height = current_height.unwrap_or(0);
-<<<<<<< HEAD
-                // We choose the bigger between the required height and the fee sniping
-=======
                 // We choose the biggest between the required nlocktime and the fee sniping
->>>>>>> 02de68a9
                 // height
                 std::cmp::max(requirements.timelock.unwrap_or(0), fee_sniping_height)
             }
@@ -4318,390 +4304,6 @@
     }
 
     #[test]
-<<<<<<< HEAD
-=======
-    fn test_taproot_psbt_populate_tap_key_origins() {
-        let (wallet, _, _) = get_funded_wallet(get_test_tr_single_sig_xprv());
-        let addr = wallet.get_address(AddressIndex::New).unwrap();
-
-        let mut builder = wallet.build_tx();
-        builder.add_recipient(addr.script_pubkey(), 25_000);
-        let (psbt, _) = builder.finish().unwrap();
-
-        assert_eq!(
-            psbt.inputs[0]
-                .tap_key_origins
-                .clone()
-                .into_iter()
-                .collect::<Vec<_>>(),
-            vec![(
-                from_str!("b96d3a3dc76a4fc74e976511b23aecb78e0754c23c0ed7a6513e18cbbc7178e9"),
-                (vec![], (from_str!("f6a5cb8b"), from_str!("m/0")))
-            )],
-            "Wrong input tap_key_origins"
-        );
-        assert_eq!(
-            psbt.outputs[0]
-                .tap_key_origins
-                .clone()
-                .into_iter()
-                .collect::<Vec<_>>(),
-            vec![(
-                from_str!("e9b03068cf4a2621d4f81e68f6c4216e6bd260fe6edf6acc55c8d8ae5aeff0a8"),
-                (vec![], (from_str!("f6a5cb8b"), from_str!("m/1")))
-            )],
-            "Wrong output tap_key_origins"
-        );
-    }
-
-    #[test]
-    fn test_taproot_psbt_populate_tap_key_origins_repeated_key() {
-        let (wallet, _, _) = get_funded_wallet(get_test_tr_repeated_key());
-        let addr = wallet.get_address(AddressIndex::New).unwrap();
-
-        let path = vec![("rn4nre9c".to_string(), vec![0])]
-            .into_iter()
-            .collect();
-
-        let mut builder = wallet.build_tx();
-        builder
-            .add_recipient(addr.script_pubkey(), 25_000)
-            .policy_path(path, KeychainKind::External);
-        let (psbt, _) = builder.finish().unwrap();
-
-        assert_eq!(
-            psbt.inputs[0]
-                .tap_key_origins
-                .clone()
-                .into_iter()
-                .collect::<Vec<_>>(),
-            vec![(
-                from_str!("2b0558078bec38694a84933d659303e2575dae7e91685911454115bfd64487e3"),
-                (
-                    vec![
-                        from_str!(
-                            "858ad7a7d7f270e2c490c4d6ba00c499e46b18fdd59ea3c2c47d20347110271e"
-                        ),
-                        from_str!(
-                            "f6e927ad4492c051fe325894a4f5f14538333b55a35f099876be42009ec8f903"
-                        )
-                    ],
-                    (Default::default(), Default::default())
-                )
-            )],
-            "Wrong input tap_key_origins"
-        );
-        assert_eq!(
-            psbt.outputs[0]
-                .tap_key_origins
-                .clone()
-                .into_iter()
-                .collect::<Vec<_>>(),
-            vec![(
-                from_str!("2b0558078bec38694a84933d659303e2575dae7e91685911454115bfd64487e3"),
-                (
-                    vec![
-                        from_str!(
-                            "858ad7a7d7f270e2c490c4d6ba00c499e46b18fdd59ea3c2c47d20347110271e"
-                        ),
-                        from_str!(
-                            "f6e927ad4492c051fe325894a4f5f14538333b55a35f099876be42009ec8f903"
-                        )
-                    ],
-                    (Default::default(), Default::default())
-                )
-            )],
-            "Wrong output tap_key_origins"
-        );
-    }
-
-    #[test]
-    fn test_taproot_psbt_input_tap_tree() {
-        use crate::bitcoin::psbt::serialize::Deserialize;
-        use crate::bitcoin::psbt::TapTree;
-        use bitcoin::hashes::hex::FromHex;
-        use bitcoin::util::taproot;
-
-        let (wallet, _, _) = get_funded_wallet(get_test_tr_with_taptree());
-        let addr = wallet.get_address(AddressIndex::Peek(0)).unwrap();
-
-        let mut builder = wallet.build_tx();
-        builder.drain_to(addr.script_pubkey()).drain_wallet();
-        let (psbt, _) = builder.finish().unwrap();
-
-        assert_eq!(
-            psbt.inputs[0].tap_merkle_root,
-            Some(
-                FromHex::from_hex(
-                    "61f81509635053e52d9d1217545916167394490da2287aca4693606e43851986"
-                )
-                .unwrap()
-            ),
-        );
-        assert_eq!(
-            psbt.inputs[0].tap_scripts.clone().into_iter().collect::<Vec<_>>(),
-            vec![
-                (taproot::ControlBlock::from_slice(&Vec::<u8>::from_hex("c0b511bd5771e47ee27558b1765e87b541668304ec567721c7b880edc0a010da55b7ef769a745e625ed4b9a4982a4dc08274c59187e73e6f07171108f455081cb2").unwrap()).unwrap(), (from_str!("208aee2b8120a5f157f1223f72b5e62b825831a27a9fdf427db7cc697494d4a642ac"), taproot::LeafVersion::TapScript)),
-                (taproot::ControlBlock::from_slice(&Vec::<u8>::from_hex("c0b511bd5771e47ee27558b1765e87b541668304ec567721c7b880edc0a010da55b9a515f7be31a70186e3c5937ee4a70cc4b4e1efe876c1d38e408222ffc64834").unwrap()).unwrap(), (from_str!("2051494dc22e24a32fe9dcfbd7e85faf345fa1df296fb49d156e859ef345201295ac"), taproot::LeafVersion::TapScript)),
-            ],
-        );
-        assert_eq!(
-            psbt.inputs[0].tap_internal_key,
-            Some(from_str!(
-                "b511bd5771e47ee27558b1765e87b541668304ec567721c7b880edc0a010da55"
-            ))
-        );
-
-        // Since we are creating an output to the same address as the input, assert that the
-        // internal_key is the same
-        assert_eq!(
-            psbt.inputs[0].tap_internal_key,
-            psbt.outputs[0].tap_internal_key
-        );
-
-        assert_eq!(
-            psbt.outputs[0].tap_tree,
-            Some(TapTree::deserialize(&Vec::<u8>::from_hex("01c022208aee2b8120a5f157f1223f72b5e62b825831a27a9fdf427db7cc697494d4a642ac01c0222051494dc22e24a32fe9dcfbd7e85faf345fa1df296fb49d156e859ef345201295ac",).unwrap()).unwrap())
-        );
-    }
-
-    #[test]
-    fn test_taproot_sign_missing_witness_utxo() {
-        let (wallet, _, _) = get_funded_wallet(get_test_tr_single_sig());
-        let addr = wallet.get_address(New).unwrap();
-        let mut builder = wallet.build_tx();
-        builder.drain_to(addr.script_pubkey()).drain_wallet();
-        let (mut psbt, _) = builder.finish().unwrap();
-        let witness_utxo = psbt.inputs[0].witness_utxo.take();
-
-        let result = wallet.sign(
-            &mut psbt,
-            SignOptions {
-                allow_all_sighashes: true,
-                ..Default::default()
-            },
-        );
-        assert!(
-            result.is_err(),
-            "Signing should have failed because the witness_utxo is missing"
-        );
-        assert!(
-            matches!(
-                result.unwrap_err(),
-                Error::Signer(SignerError::MissingWitnessUtxo)
-            ),
-            "Signing failed with the wrong error type"
-        );
-
-        // restore the witness_utxo
-        psbt.inputs[0].witness_utxo = witness_utxo;
-
-        let result = wallet.sign(
-            &mut psbt,
-            SignOptions {
-                allow_all_sighashes: true,
-                ..Default::default()
-            },
-        );
-
-        assert!(result.is_ok(), "Signing should have worked");
-        assert!(
-            result.unwrap(),
-            "Should finalize the input since we can produce signatures"
-        );
-    }
-
-    #[test]
-    fn test_taproot_foreign_utxo() {
-        let (wallet1, _, _) = get_funded_wallet(get_test_wpkh());
-        let (wallet2, _, _) = get_funded_wallet(get_test_tr_single_sig());
-
-        let addr = Address::from_str("2N1Ffz3WaNzbeLFBb51xyFMHYSEUXcbiSoX").unwrap();
-        let utxo = wallet2.list_unspent().unwrap().remove(0);
-        let psbt_input = wallet2.get_psbt_input(utxo.clone(), None, false).unwrap();
-        let foreign_utxo_satisfaction = wallet2
-            .get_descriptor_for_keychain(KeychainKind::External)
-            .max_satisfaction_weight()
-            .unwrap();
-
-        assert!(
-            psbt_input.non_witness_utxo.is_none(),
-            "`non_witness_utxo` should never be populated for taproot"
-        );
-
-        let mut builder = wallet1.build_tx();
-        builder
-            .add_recipient(addr.script_pubkey(), 60_000)
-            .add_foreign_utxo(utxo.outpoint, psbt_input, foreign_utxo_satisfaction)
-            .unwrap();
-        let (psbt, details) = builder.finish().unwrap();
-
-        assert_eq!(
-            details.sent - details.received,
-            10_000 + details.fee.unwrap_or(0),
-            "we should have only net spent ~10_000"
-        );
-
-        assert!(
-            psbt.unsigned_tx
-                .input
-                .iter()
-                .any(|input| input.previous_output == utxo.outpoint),
-            "foreign_utxo should be in there"
-        );
-    }
-
-    fn test_spend_from_wallet(wallet: Wallet<AnyDatabase>) {
-        let addr = wallet.get_address(AddressIndex::New).unwrap();
-
-        let mut builder = wallet.build_tx();
-        builder.add_recipient(addr.script_pubkey(), 25_000);
-        let (mut psbt, _) = builder.finish().unwrap();
-
-        assert!(
-            wallet.sign(&mut psbt, Default::default()).unwrap(),
-            "Unable to finalize tx"
-        );
-    }
-
-    #[test]
-    fn test_taproot_key_spend() {
-        let (wallet, _, _) = get_funded_wallet(get_test_tr_single_sig());
-        test_spend_from_wallet(wallet);
-
-        let (wallet, _, _) = get_funded_wallet(get_test_tr_single_sig_xprv());
-        test_spend_from_wallet(wallet);
-    }
-
-    #[test]
-    fn test_taproot_script_spend() {
-        let (wallet, _, _) = get_funded_wallet(get_test_tr_with_taptree());
-        test_spend_from_wallet(wallet);
-
-        let (wallet, _, _) = get_funded_wallet(get_test_tr_with_taptree_xprv());
-        test_spend_from_wallet(wallet);
-    }
-
-    #[test]
-    fn test_taproot_sign_derive_index_from_psbt() {
-        let (wallet, _, _) = get_funded_wallet(get_test_tr_single_sig_xprv());
-
-        let addr = wallet.get_address(AddressIndex::New).unwrap();
-
-        let mut builder = wallet.build_tx();
-        builder.add_recipient(addr.script_pubkey(), 25_000);
-        let (mut psbt, _) = builder.finish().unwrap();
-
-        // re-create the wallet with an empty db
-        let wallet_empty = Wallet::new(
-            get_test_tr_single_sig_xprv(),
-            None,
-            Network::Regtest,
-            AnyDatabase::Memory(MemoryDatabase::new()),
-        )
-        .unwrap();
-
-        // signing with an empty db means that we will only look at the psbt to infer the
-        // derivation index
-        assert!(
-            wallet_empty.sign(&mut psbt, Default::default()).unwrap(),
-            "Unable to finalize tx"
-        );
-    }
-
-    #[test]
-    fn test_taproot_sign_explicit_sighash_all() {
-        let (wallet, _, _) = get_funded_wallet(get_test_tr_single_sig());
-        let addr = wallet.get_address(New).unwrap();
-        let mut builder = wallet.build_tx();
-        builder
-            .drain_to(addr.script_pubkey())
-            .sighash(SchnorrSighashType::All.into())
-            .drain_wallet();
-        let (mut psbt, _) = builder.finish().unwrap();
-
-        let result = wallet.sign(&mut psbt, Default::default());
-        assert!(
-            result.is_ok(),
-            "Signing should work because SIGHASH_ALL is safe"
-        )
-    }
-
-    #[test]
-    fn test_taproot_sign_non_default_sighash() {
-        let sighash = SchnorrSighashType::NonePlusAnyoneCanPay;
-
-        let (wallet, _, _) = get_funded_wallet(get_test_tr_single_sig());
-        let addr = wallet.get_address(New).unwrap();
-        let mut builder = wallet.build_tx();
-        builder
-            .drain_to(addr.script_pubkey())
-            .sighash(sighash.into())
-            .drain_wallet();
-        let (mut psbt, _) = builder.finish().unwrap();
-
-        let witness_utxo = psbt.inputs[0].witness_utxo.take();
-
-        let result = wallet.sign(&mut psbt, Default::default());
-        assert!(
-            result.is_err(),
-            "Signing should have failed because the TX uses non-standard sighashes"
-        );
-        assert!(
-            matches!(
-                result.unwrap_err(),
-                Error::Signer(SignerError::NonStandardSighash)
-            ),
-            "Signing failed with the wrong error type"
-        );
-
-        // try again after opting-in
-        let result = wallet.sign(
-            &mut psbt,
-            SignOptions {
-                allow_all_sighashes: true,
-                ..Default::default()
-            },
-        );
-        assert!(
-            result.is_err(),
-            "Signing should have failed because the witness_utxo is missing"
-        );
-        assert!(
-            matches!(
-                result.unwrap_err(),
-                Error::Signer(SignerError::MissingWitnessUtxo)
-            ),
-            "Signing failed with the wrong error type"
-        );
-
-        // restore the witness_utxo
-        psbt.inputs[0].witness_utxo = witness_utxo;
-
-        let result = wallet.sign(
-            &mut psbt,
-            SignOptions {
-                allow_all_sighashes: true,
-                ..Default::default()
-            },
-        );
-
-        assert!(result.is_ok(), "Signing should have worked");
-        assert!(
-            result.unwrap(),
-            "Should finalize the input since we can produce signatures"
-        );
-
-        let extracted = psbt.extract_tx();
-        assert_eq!(
-            *extracted.input[0].witness.to_vec()[0].last().unwrap(),
-            sighash as u8,
-            "The signature should have been made with the right sighash"
-        );
-    }
-
-    #[test]
->>>>>>> 02de68a9
     fn test_spend_coinbase() {
         let descriptors = testutils!(@descriptors (get_test_wpkh()));
         let wallet = Wallet::new(
