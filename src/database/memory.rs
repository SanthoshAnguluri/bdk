// Bitcoin Dev Kit
// Written in 2020 by Alekos Filini <alekos.filini@gmail.com>
//
// Copyright (c) 2020-2021 Bitcoin Dev Kit Developers
//
// This file is licensed under the Apache License, Version 2.0 <LICENSE-APACHE
// or http://www.apache.org/licenses/LICENSE-2.0> or the MIT license
// <LICENSE-MIT or http://opensource.org/licenses/MIT>, at your option.
// You may not use this file except in accordance with one or both of these
// licenses.

//! In-memory ephemeral database
//!
//! This module defines an in-memory database type called [`MemoryDatabase`] that is based on a
//! [`BTreeMap`].

use std::any::Any;
use std::collections::BTreeMap;
use std::ops::Bound::{Excluded, Included};

use bitcoin::consensus::encode::{deserialize, serialize};
use bitcoin::hash_types::Txid;
use bitcoin::{OutPoint, Script, Transaction};

use crate::database::{BatchDatabase, BatchOperations, ConfigurableDatabase, Database, SyncTime};
use crate::error::Error;
use crate::types::*;

// path -> script       p{i,e}<path> -> script
// script -> path       s<script> -> {i,e}<path>
// outpoint             u<outpoint> -> txout
// rawtx                r<txid> -> tx
// transactions         t<txid> -> tx details
// deriv indexes        c{i,e} -> u32
// descriptor checksum  d{i,e} -> vec<u8>
// last sync time       l -> { height, timestamp }

pub(crate) enum MapKey<'a> {
    Path((Option<KeychainKind>, Option<u32>)),
    Script(Option<&'a Script>),
    Utxo(Option<&'a OutPoint>),
    RawTx(Option<&'a Txid>),
    Transaction(Option<&'a Txid>),
    LastIndex(KeychainKind),
    SyncTime,
    DescriptorChecksum(KeychainKind),
}

impl MapKey<'_> {
    fn as_prefix(&self) -> Vec<u8> {
        match self {
            MapKey::Path((st, _)) => {
                let mut v = b"p".to_vec();
                if let Some(st) = st {
                    v.push(st.as_byte());
                }
                v
            }
            MapKey::Script(_) => b"s".to_vec(),
            MapKey::Utxo(_) => b"u".to_vec(),
            MapKey::RawTx(_) => b"r".to_vec(),
            MapKey::Transaction(_) => b"t".to_vec(),
            MapKey::LastIndex(st) => [b"c", st.as_ref()].concat(),
            MapKey::SyncTime => b"l".to_vec(),
            MapKey::DescriptorChecksum(st) => [b"d", st.as_ref()].concat(),
        }
    }

    fn serialize_content(&self) -> Vec<u8> {
        match self {
            MapKey::Path((_, Some(child))) => child.to_be_bytes().to_vec(),
            MapKey::Script(Some(s)) => serialize(*s),
            MapKey::Utxo(Some(s)) => serialize(*s),
            MapKey::RawTx(Some(s)) => serialize(*s),
            MapKey::Transaction(Some(s)) => serialize(*s),
            _ => vec![],
        }
    }

    pub fn as_map_key(&self) -> Vec<u8> {
        let mut v = self.as_prefix();
        v.extend_from_slice(&self.serialize_content());

        v
    }
}

fn after(key: &[u8]) -> Vec<u8> {
    let mut key = key.to_owned();
    let mut idx = key.len();
    while idx > 0 {
        if key[idx - 1] == 0xFF {
            idx -= 1;
            continue;
        } else {
            key[idx - 1] += 1;
            break;
        }
    }

    key
}

/// In-memory ephemeral database
///
/// This database can be used as a temporary storage for wallets that are not kept permanently on
/// a device, or on platforms that don't provide a filesystem, like `wasm32`.
///
/// Once it's dropped its content will be lost.
///
/// If you are looking for a permanent storage solution, you can try with the default key-value
/// database called [`sled`]. See the [`database`] module documentation for more details.
///
/// [`database`]: crate::database
#[derive(Debug, Default)]
pub struct MemoryDatabase {
    map: BTreeMap<Vec<u8>, Box<dyn Any + Send + Sync>>,
    deleted_keys: Vec<Vec<u8>>,
}

impl MemoryDatabase {
    /// Create a new empty database
    pub fn new() -> Self {
        MemoryDatabase {
            map: BTreeMap::new(),
            deleted_keys: Vec::new(),
        }
    }
}

impl BatchOperations for MemoryDatabase {
    fn set_script_pubkey(
        &mut self,
        script: &Script,
        keychain: KeychainKind,
        path: u32,
    ) -> Result<(), Error> {
        let key = MapKey::Path((Some(keychain), Some(path))).as_map_key();
        self.map.insert(key, Box::new(script.clone()));

        let key = MapKey::Script(Some(script)).as_map_key();
        let value = json!({
            "t": keychain,
            "p": path,
        });
        self.map.insert(key, Box::new(value));

        Ok(())
    }

    fn set_utxo(&mut self, utxo: &LocalUtxo) -> Result<(), Error> {
        let key = MapKey::Utxo(Some(&utxo.outpoint)).as_map_key();
        self.map.insert(
            key,
            Box::new((utxo.txout.clone(), utxo.keychain, utxo.is_spent)),
        );

        Ok(())
    }
    fn set_raw_tx(&mut self, transaction: &Transaction) -> Result<(), Error> {
        let key = MapKey::RawTx(Some(&transaction.txid())).as_map_key();
        self.map.insert(key, Box::new(transaction.clone()));

        Ok(())
    }
    fn set_tx(&mut self, transaction: &TransactionDetails) -> Result<(), Error> {
        let key = MapKey::Transaction(Some(&transaction.txid)).as_map_key();

        // insert the raw_tx if present
        if let Some(ref tx) = transaction.transaction {
            self.set_raw_tx(tx)?;
        }

        // remove the raw tx from the serialized version
        let mut transaction = transaction.clone();
        transaction.transaction = None;

        self.map.insert(key, Box::new(transaction));

        Ok(())
    }
    fn set_last_index(&mut self, keychain: KeychainKind, value: u32) -> Result<(), Error> {
        let key = MapKey::LastIndex(keychain).as_map_key();
        self.map.insert(key, Box::new(value));

        Ok(())
    }
    fn set_sync_time(&mut self, data: SyncTime) -> Result<(), Error> {
        let key = MapKey::SyncTime.as_map_key();
        self.map.insert(key, Box::new(data));

        Ok(())
    }

    fn del_script_pubkey_from_path(
        &mut self,
        keychain: KeychainKind,
        path: u32,
    ) -> Result<Option<Script>, Error> {
        let key = MapKey::Path((Some(keychain), Some(path))).as_map_key();
        let res = self.map.remove(&key);
        self.deleted_keys.push(key);

        Ok(res.map(|x| x.downcast_ref().cloned().unwrap()))
    }
    fn del_path_from_script_pubkey(
        &mut self,
        script: &Script,
    ) -> Result<Option<(KeychainKind, u32)>, Error> {
        let key = MapKey::Script(Some(script)).as_map_key();
        let res = self.map.remove(&key);
        self.deleted_keys.push(key);

        match res {
            None => Ok(None),
            Some(b) => {
                let mut val: serde_json::Value = b.downcast_ref().cloned().unwrap();
                let st = serde_json::from_value(val["t"].take())?;
                let path = serde_json::from_value(val["p"].take())?;

                Ok(Some((st, path)))
            }
        }
    }
    fn del_utxo(&mut self, outpoint: &OutPoint) -> Result<Option<LocalUtxo>, Error> {
        let key = MapKey::Utxo(Some(outpoint)).as_map_key();
        let res = self.map.remove(&key);
        self.deleted_keys.push(key);

        match res {
            None => Ok(None),
            Some(b) => {
                let (txout, keychain, is_spent) = b.downcast_ref().cloned().unwrap();
                Ok(Some(LocalUtxo {
                    outpoint: *outpoint,
                    txout,
                    keychain,
                    is_spent,
                }))
            }
        }
    }
    fn del_raw_tx(&mut self, txid: &Txid) -> Result<Option<Transaction>, Error> {
        let key = MapKey::RawTx(Some(txid)).as_map_key();
        let res = self.map.remove(&key);
        self.deleted_keys.push(key);

        Ok(res.map(|x| x.downcast_ref().cloned().unwrap()))
    }
    fn del_tx(
        &mut self,
        txid: &Txid,
        include_raw: bool,
    ) -> Result<Option<TransactionDetails>, Error> {
        let raw_tx = if include_raw {
            self.del_raw_tx(txid)?
        } else {
            None
        };

        let key = MapKey::Transaction(Some(txid)).as_map_key();
        let res = self.map.remove(&key);
        self.deleted_keys.push(key);

        match res {
            None => Ok(None),
            Some(b) => {
                let mut val: TransactionDetails = b.downcast_ref().cloned().unwrap();
                val.transaction = raw_tx;

                Ok(Some(val))
            }
        }
    }
    fn del_last_index(&mut self, keychain: KeychainKind) -> Result<Option<u32>, Error> {
        let key = MapKey::LastIndex(keychain).as_map_key();
        let res = self.map.remove(&key);
        self.deleted_keys.push(key);

        match res {
            None => Ok(None),
            Some(b) => Ok(Some(*b.downcast_ref().unwrap())),
        }
    }
    fn del_sync_time(&mut self) -> Result<Option<SyncTime>, Error> {
        let key = MapKey::SyncTime.as_map_key();
        let res = self.map.remove(&key);
        self.deleted_keys.push(key);

        Ok(res.map(|b| b.downcast_ref().cloned().unwrap()))
    }
}

impl Database for MemoryDatabase {
    fn check_descriptor_checksum<B: AsRef<[u8]>>(
        &mut self,
        keychain: KeychainKind,
        bytes: B,
    ) -> Result<(), Error> {
        let key = MapKey::DescriptorChecksum(keychain).as_map_key();

        let prev = self
            .map
            .get(&key)
            .map(|x| x.downcast_ref::<Vec<u8>>().unwrap());
        if let Some(val) = prev {
            if val == &bytes.as_ref().to_vec() {
                Ok(())
            } else {
                Err(Error::ChecksumMismatch)
            }
        } else {
            self.map.insert(key, Box::new(bytes.as_ref().to_vec()));
            Ok(())
        }
    }

    fn iter_script_pubkeys(&self, keychain: Option<KeychainKind>) -> Result<Vec<Script>, Error> {
        let key = MapKey::Path((keychain, None)).as_map_key();
        self.map
            .range::<Vec<u8>, _>((Included(&key), Excluded(&after(&key))))
            .map(|(_, v)| Ok(v.downcast_ref().cloned().unwrap()))
            .collect()
    }

    fn iter_utxos(&self) -> Result<Vec<LocalUtxo>, Error> {
        let key = MapKey::Utxo(None).as_map_key();
        self.map
            .range::<Vec<u8>, _>((Included(&key), Excluded(&after(&key))))
            .map(|(k, v)| {
                let outpoint = deserialize(&k[1..]).unwrap();
                let (txout, keychain, is_spent) = v.downcast_ref().cloned().unwrap();
                Ok(LocalUtxo {
                    outpoint,
                    txout,
                    keychain,
                    is_spent,
                })
            })
            .collect()
    }

    fn iter_raw_txs(&self) -> Result<Vec<Transaction>, Error> {
        let key = MapKey::RawTx(None).as_map_key();
        self.map
            .range::<Vec<u8>, _>((Included(&key), Excluded(&after(&key))))
            .map(|(_, v)| Ok(v.downcast_ref().cloned().unwrap()))
            .collect()
    }

    fn iter_txs(&self, include_raw: bool) -> Result<Vec<TransactionDetails>, Error> {
        let key = MapKey::Transaction(None).as_map_key();
        self.map
            .range::<Vec<u8>, _>((Included(&key), Excluded(&after(&key))))
            .map(|(k, v)| {
                let mut txdetails: TransactionDetails = v.downcast_ref().cloned().unwrap();
                if include_raw {
                    let txid = deserialize(&k[1..])?;
                    txdetails.transaction = self.get_raw_tx(&txid)?;
                }

                Ok(txdetails)
            })
            .collect()
    }

    fn get_script_pubkey_from_path(
        &self,
        keychain: KeychainKind,
        path: u32,
    ) -> Result<Option<Script>, Error> {
        let key = MapKey::Path((Some(keychain), Some(path))).as_map_key();
        Ok(self
            .map
            .get(&key)
            .map(|b| b.downcast_ref().cloned().unwrap()))
    }

    fn get_path_from_script_pubkey(
        &self,
        script: &Script,
    ) -> Result<Option<(KeychainKind, u32)>, Error> {
        let key = MapKey::Script(Some(script)).as_map_key();
        Ok(self.map.get(&key).map(|b| {
            let mut val: serde_json::Value = b.downcast_ref().cloned().unwrap();
            let st = serde_json::from_value(val["t"].take()).unwrap();
            let path = serde_json::from_value(val["p"].take()).unwrap();

            (st, path)
        }))
    }

    fn get_utxo(&self, outpoint: &OutPoint) -> Result<Option<LocalUtxo>, Error> {
        let key = MapKey::Utxo(Some(outpoint)).as_map_key();
        Ok(self.map.get(&key).map(|b| {
            let (txout, keychain, is_spent) = b.downcast_ref().cloned().unwrap();
            LocalUtxo {
                outpoint: *outpoint,
                txout,
                keychain,
                is_spent,
            }
        }))
    }

    fn get_raw_tx(&self, txid: &Txid) -> Result<Option<Transaction>, Error> {
        let key = MapKey::RawTx(Some(txid)).as_map_key();
        Ok(self
            .map
            .get(&key)
            .map(|b| b.downcast_ref().cloned().unwrap()))
    }

    fn get_tx(&self, txid: &Txid, include_raw: bool) -> Result<Option<TransactionDetails>, Error> {
        let key = MapKey::Transaction(Some(txid)).as_map_key();
        Ok(self.map.get(&key).map(|b| {
            let mut txdetails: TransactionDetails = b.downcast_ref().cloned().unwrap();
            if include_raw {
                txdetails.transaction = self.get_raw_tx(txid).unwrap();
            }

            txdetails
        }))
    }

    fn get_last_index(&self, keychain: KeychainKind) -> Result<Option<u32>, Error> {
        let key = MapKey::LastIndex(keychain).as_map_key();
        Ok(self.map.get(&key).map(|b| *b.downcast_ref().unwrap()))
    }

    fn get_sync_time(&self) -> Result<Option<SyncTime>, Error> {
        let key = MapKey::SyncTime.as_map_key();
        Ok(self
            .map
            .get(&key)
            .map(|b| b.downcast_ref().cloned().unwrap()))
    }

    // inserts 0 if not present
    fn increment_last_index(&mut self, keychain: KeychainKind) -> Result<u32, Error> {
        let key = MapKey::LastIndex(keychain).as_map_key();
        let value = self
            .map
            .entry(key)
            .and_modify(|x| *x.downcast_mut::<u32>().unwrap() += 1)
            .or_insert_with(|| Box::<u32>::new(0))
            .downcast_mut()
            .unwrap();

        Ok(*value)
    }

    fn flush(&mut self) -> Result<(), Error> {
        Ok(())
    }
}

impl BatchDatabase for MemoryDatabase {
    type Batch = Self;

    fn begin_batch(&self) -> Self::Batch {
        MemoryDatabase::new()
    }

    fn commit_batch(&mut self, mut batch: Self::Batch) -> Result<(), Error> {
        for key in batch.deleted_keys.iter() {
            self.map.remove(key);
        }
        self.map.append(&mut batch.map);
        Ok(())
    }
}

impl ConfigurableDatabase for MemoryDatabase {
    type Config = ();

    fn from_config(_config: &Self::Config) -> Result<Self, Error> {
        Ok(MemoryDatabase::default())
    }
}

<<<<<<< HEAD

#[cfg(test)]
mod test {
    use crate::make_tests;
=======
#[cfg(test)]
mod test {
    use crate::run_tests_with_init;
>>>>>>> 02de68a9

    use super::MemoryDatabase;

    fn get_tree() -> MemoryDatabase {
        MemoryDatabase::new()
    }

<<<<<<< HEAD
    make_tests![
        @getter get_tree(),
=======
    run_tests_with_init![
        @init get_tree(),
>>>>>>> 02de68a9
        @tests(
            test_script_pubkey,
            test_batch_script_pubkey,
            test_iter_script_pubkey,
            test_del_script_pubkey,
            test_utxo,
            test_raw_tx,
            test_tx,
            test_last_index,
            test_sync_time
        )
    ];
}<|MERGE_RESOLUTION|>--- conflicted
+++ resolved
@@ -479,16 +479,9 @@
     }
 }
 
-<<<<<<< HEAD
-
-#[cfg(test)]
-mod test {
-    use crate::make_tests;
-=======
 #[cfg(test)]
 mod test {
     use crate::run_tests_with_init;
->>>>>>> 02de68a9
 
     use super::MemoryDatabase;
 
@@ -496,13 +489,8 @@
         MemoryDatabase::new()
     }
 
-<<<<<<< HEAD
-    make_tests![
-        @getter get_tree(),
-=======
     run_tests_with_init![
         @init get_tree(),
->>>>>>> 02de68a9
         @tests(
             test_script_pubkey,
             test_batch_script_pubkey,
