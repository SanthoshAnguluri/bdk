--- conflicted
+++ resolved
@@ -976,11 +976,7 @@
 
 #[cfg(test)]
 pub mod test {
-<<<<<<< HEAD
-    use crate::{database::SqliteDatabase, make_tests};
-=======
     use crate::{database::SqliteDatabase, run_tests_with_init};
->>>>>>> 02de68a9
     use std::time::{SystemTime, UNIX_EPOCH};
 
     fn get_database() -> SqliteDatabase {
@@ -990,13 +986,8 @@
         SqliteDatabase::new(String::from(dir.to_str().unwrap()))
     }
 
-<<<<<<< HEAD
-    make_tests![
-        @getter get_database(),
-=======
     run_tests_with_init![
         @init get_database(),
->>>>>>> 02de68a9
         @tests(
             test_script_pubkey,
             test_batch_script_pubkey,
